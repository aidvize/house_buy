name: Pull Request Linter

on:
  pull_request:
    types: [opened, edited, reopened]

jobs:
  lint-pr-title:
    runs-on: ubuntu-latest
    steps:
      - name: Lint PR Title
        uses: MorrisonCole/pr-lint-action@v1.7.0
        with:
<<<<<<< HEAD
          regex: '^([fix]|[feat]|[chore]|[docs]|[style]|[refactor]|[perf]|[test]): .{1,50}$'
          token: ${{ secrets.GITHUB_TOKEN }}
=======
          title-regex: '^(fix|feat|chore|docs|style|refactor|perf|test): .{1,50}$'
          repo-token: ${{ secrets.GITHUB_TOKEN }}
>>>>>>> 119fa2db
          ignoreLabels: 'skip-lint'<|MERGE_RESOLUTION|>--- conflicted
+++ resolved
@@ -11,11 +11,6 @@
       - name: Lint PR Title
         uses: MorrisonCole/pr-lint-action@v1.7.0
         with:
-<<<<<<< HEAD
-          regex: '^([fix]|[feat]|[chore]|[docs]|[style]|[refactor]|[perf]|[test]): .{1,50}$'
-          token: ${{ secrets.GITHUB_TOKEN }}
-=======
-          title-regex: '^(fix|feat|chore|docs|style|refactor|perf|test): .{1,50}$'
+          title-regex: '^([fix]|[feat]|[chore]|[docs]|[style]|[refactor]|[perf]|[test]): .{1,50}$'
           repo-token: ${{ secrets.GITHUB_TOKEN }}
->>>>>>> 119fa2db
           ignoreLabels: 'skip-lint'